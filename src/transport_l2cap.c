/*
 * Copyright (c) 2025 9p4z Contributors
 * SPDX-License-Identifier: MIT
 */

#include <zephyr/9p/transport_l2cap.h>
#include <zephyr/9p/protocol.h>
#include <zephyr/bluetooth/bluetooth.h>
#include <zephyr/bluetooth/l2cap.h>
#include <zephyr/kernel.h>
#include <zephyr/logging/log.h>
#include <string.h>
#include <errno.h>

/* Platform detection: NCS vs mainline Zephyr */
#if defined(CONFIG_NRF_MODEM_LIB) || defined(CONFIG_NCS_BOOT_BANNER)
#define NINEP_NCS_BUILD 1
#include <zephyr/bluetooth/buf.h>
#include <zephyr/net_buf.h>
#else
#define NINEP_NCS_BUILD 0
#include <zephyr/net/buf.h>
#endif

LOG_MODULE_REGISTER(ninep_l2cap_transport, CONFIG_NINEP_LOG_LEVEL);

/* RX state machine states */
enum l2cap_rx_state {
	RX_WAIT_SIZE,   /* Waiting for 4-byte size field */
	RX_WAIT_MSG     /* Waiting for message body */
};

/* Maximum concurrent L2CAP channels per PSM */
#define MAX_L2CAP_CHANNELS 4

/* L2CAP channel structure */
struct l2cap_9p_chan {
	struct bt_l2cap_le_chan le;
	struct ninep_transport *transport;
	uint8_t *rx_buf;
	size_t rx_buf_size;
	size_t rx_len;
	uint32_t rx_expected;
	enum l2cap_rx_state rx_state;
	bool in_use;  /* Track if this channel slot is allocated */
};

/* Transport private data */
struct l2cap_transport_data {
	struct bt_l2cap_server server;
	struct l2cap_9p_chan channels[MAX_L2CAP_CHANNELS];  /* Support multiple channels */
	uint8_t *rx_buf_pool;  /* RX buffer pool (divided among channels) */
	size_t rx_buf_size_per_channel;
	uint8_t active_channels;  /* Count of active connections */
	struct l2cap_9p_chan *current_rx_chan;  /* Channel currently processing a request */
	struct ninep_transport *transport;  /* Backpointer to parent transport */
#if NINEP_NCS_BUILD
	struct net_buf_pool tx_pool;  /* TX buffer pool for NCS */
#endif
};

#if NINEP_NCS_BUILD
/* NCS: Define TX buffer pool for L2CAP SDUs */
#define TX_BUF_COUNT 4
#define TX_BUF_SIZE BT_L2CAP_SDU_BUF_SIZE(CONFIG_NINEP_MAX_MESSAGE_SIZE)
NET_BUF_POOL_DEFINE(l2cap_tx_pool, TX_BUF_COUNT, TX_BUF_SIZE, CONFIG_BT_CONN_TX_USER_DATA_SIZE, NULL);
#endif

/* Forward declarations */
static int l2cap_accept(struct bt_conn *conn, struct bt_l2cap_server *server,
                        struct bt_l2cap_chan **chan);

static void l2cap_connected(struct bt_l2cap_chan *chan)
{
#if NINEP_NCS_BUILD
	/* NCS: Two-step CONTAINER_OF via BT_L2CAP_LE_CHAN macro */
	struct bt_l2cap_le_chan *le_chan = BT_L2CAP_LE_CHAN(chan);
	struct l2cap_9p_chan *ch = CONTAINER_OF(le_chan, struct l2cap_9p_chan, le);
#else
	/* Mainline: Direct CONTAINER_OF */
	struct l2cap_9p_chan *ch = CONTAINER_OF(chan, struct l2cap_9p_chan, le.chan);
#endif

	LOG_INF("L2CAP channel connected (MTU: RX=%u, TX=%u, MPS: RX=%u, TX=%u)",
	        ch->le.rx.mtu, ch->le.tx.mtu, ch->le.rx.mps, ch->le.tx.mps);
	LOG_INF("  RX CID=0x%04x, TX CID=0x%04x, credits=%d",
	        ch->le.rx.cid, ch->le.tx.cid,
	        (int)atomic_get(&ch->le.rx.credits));

	/* Reset RX state machine */
	ch->rx_len = 0;
	ch->rx_expected = 0;
	ch->rx_state = RX_WAIT_SIZE;
	ch->in_use = true;

	/* Grant additional credits to peer - Zephyr hardcodes initial credits to 1,
	 * but we need more for 9P communication. Use recv_complete to grant 9 more. */
	for (int i = 0; i < 9; i++) {
		bt_l2cap_chan_recv_complete(chan);
	}
	LOG_INF("  recv callback=%p, chan ops=%p", ch->le.chan.ops->recv, ch->le.chan.ops);
}

static void l2cap_disconnected(struct bt_l2cap_chan *chan)
{
#if NINEP_NCS_BUILD
	struct bt_l2cap_le_chan *le_chan = BT_L2CAP_LE_CHAN(chan);
	struct l2cap_9p_chan *ch = CONTAINER_OF(le_chan, struct l2cap_9p_chan, le);
#else
	struct l2cap_9p_chan *ch = CONTAINER_OF(chan, struct l2cap_9p_chan, le.chan);
#endif

	LOG_INF("L2CAP channel disconnected");

	/* Reset state */
	ch->rx_len = 0;
	ch->rx_expected = 0;
	ch->rx_state = RX_WAIT_SIZE;
	ch->in_use = false;
}

static int l2cap_recv(struct bt_l2cap_chan *chan, struct net_buf *buf)
{
#if NINEP_NCS_BUILD
	struct bt_l2cap_le_chan *le_chan = BT_L2CAP_LE_CHAN(chan);
	struct l2cap_9p_chan *ch = CONTAINER_OF(le_chan, struct l2cap_9p_chan, le);
#else
	struct l2cap_9p_chan *ch = CONTAINER_OF(chan, struct l2cap_9p_chan, le.chan);
#endif
	struct ninep_transport *transport = ch->transport;
	struct l2cap_transport_data *data = transport->priv_data;

<<<<<<< HEAD
	LOG_INF("L2CAP recv: %u bytes (rx_state=%d, rx_len=%zu)", buf->len, ch->rx_state, ch->rx_len);
=======
	LOG_INF("L2CAP recv: %u bytes", buf->len);
>>>>>>> 629dfd86

	/* Track which channel is currently processing a request for response routing */
	data->current_rx_chan = ch;

	/* Release credits back to sender - must be done for flow control */
	bt_l2cap_chan_recv_complete(chan, buf);

	/* Process all data in the buffer */
	while (buf->len > 0) {
		if (ch->rx_state == RX_WAIT_SIZE) {
			/* Reading 4-byte size field */
			size_t need = 4 - ch->rx_len;
			size_t copy = MIN(need, buf->len);

			memcpy(&ch->rx_buf[ch->rx_len], buf->data, copy);
			net_buf_pull(buf, copy);
			ch->rx_len += copy;

			if (ch->rx_len == 4) {
				/* Parse size field (little-endian) */
				ch->rx_expected = ch->rx_buf[0] |
				                  (ch->rx_buf[1] << 8) |
				                  (ch->rx_buf[2] << 16) |
				                  (ch->rx_buf[3] << 24);

				LOG_DBG("Message size: %u bytes", ch->rx_expected);

				/* Validate size */
				if (ch->rx_expected < 7 || ch->rx_expected > ch->rx_buf_size) {
					LOG_ERR("Invalid message size: %u (max: %zu)",
					        ch->rx_expected, ch->rx_buf_size);
					/* Reset and skip this message */
					ch->rx_len = 0;
					ch->rx_state = RX_WAIT_SIZE;
					return -EINVAL;
				}

				/* Transition to message body state */
				ch->rx_state = RX_WAIT_MSG;
			}
		} else {
			/* Reading message body */
			size_t need = ch->rx_expected - ch->rx_len;
			size_t copy = MIN(need, buf->len);

			memcpy(&ch->rx_buf[ch->rx_len], buf->data, copy);
			net_buf_pull(buf, copy);
			ch->rx_len += copy;

			if (ch->rx_len == ch->rx_expected) {
				/* Complete message received */
				LOG_INF("Complete 9P message received: %u bytes (type=%u)",
				        ch->rx_len, ch->rx_buf[4]);

				/* Deliver to 9P layer */
				if (transport->recv_cb) {
					transport->recv_cb(transport, ch->rx_buf,
					                   ch->rx_len, transport->user_data);
				}

				/* Reset for next message */
				ch->rx_len = 0;
				ch->rx_expected = 0;
				ch->rx_state = RX_WAIT_SIZE;
			}
		}
	}

	return 0;
}

#if NINEP_NCS_BUILD
/* NCS: .sent callback has no status parameter */
static void l2cap_sent(struct bt_l2cap_chan *chan)
{
	LOG_DBG("L2CAP sent successfully");
}
#else
/* Mainline: .sent callback has status parameter */
static void l2cap_sent(struct bt_l2cap_chan *chan, int status)
{
	if (status < 0) {
		LOG_ERR("L2CAP send failed: %d", status);
	} else {
		LOG_DBG("L2CAP sent successfully");
	}
}
#endif

static struct bt_l2cap_chan_ops l2cap_chan_ops = {
	.connected = l2cap_connected,
	.disconnected = l2cap_disconnected,
	.recv = l2cap_recv,
	.sent = l2cap_sent,
};

static int l2cap_accept(struct bt_conn *conn, struct bt_l2cap_server *server,
                        struct bt_l2cap_chan **chan)
{
	struct l2cap_transport_data *data = CONTAINER_OF(server,
	                                                   struct l2cap_transport_data,
	                                                   server);

	LOG_INF("L2CAP connection accepted");

	/* Find a free channel slot */
	struct l2cap_9p_chan *free_chan = NULL;
	for (int i = 0; i < MAX_L2CAP_CHANNELS; i++) {
		if (!data->channels[i].in_use) {
			free_chan = &data->channels[i];
			break;
		}
	}

	if (!free_chan) {
		LOG_WRN("All channel slots in use (%d/%d), rejecting connection",
		        MAX_L2CAP_CHANNELS, MAX_L2CAP_CHANNELS);
		return -ENOMEM;
	}

	/* Initialize channel */
	memset(free_chan, 0, sizeof(*free_chan));
	free_chan->le.chan.ops = &l2cap_chan_ops;
	free_chan->transport = data->transport;
	free_chan->rx_buf = data->rx_buf_pool + (free_chan - data->channels) * data->rx_buf_size_per_channel;
	free_chan->rx_buf_size = data->rx_buf_size_per_channel;
	free_chan->rx_len = 0;
	free_chan->rx_expected = 0;
	free_chan->rx_state = RX_WAIT_SIZE;
	free_chan->in_use = true;

	/* Set RX MTU and initial credits for the peer to send to us */
	free_chan->le.rx.mtu = data->rx_buf_size_per_channel;
	atomic_set(&free_chan->le.rx.credits, 10);  /* Grant 10 initial TX credits to peer */

	LOG_INF("Assigned channel slot %d/%d (rx.mtu=%u, credits=%d)",
	        (int)(free_chan - data->channels), MAX_L2CAP_CHANNELS,
	        free_chan->le.rx.mtu, (int)atomic_get(&free_chan->le.rx.credits));

	*chan = &free_chan->le.chan;
	return 0;
}

static int l2cap_send(struct ninep_transport *transport, const uint8_t *buf,
                      size_t len)
{
	struct l2cap_transport_data *data = transport->priv_data;
	struct net_buf *msg_buf;
	int ret;

	if (!data) {
		return -ENOTCONN;
	}

	/* Use the channel that's currently processing a request (set by l2cap_recv) */
	struct l2cap_9p_chan *active_chan = data->current_rx_chan;

	if (!active_chan || !active_chan->in_use) {
		LOG_ERR("No active receive channel for response");
		return -ENOTCONN;
	}

#if NINEP_NCS_BUILD
	/* NCS: Allocate from application buffer pool with timeout to avoid hanging */
	msg_buf = net_buf_alloc(&l2cap_tx_pool, K_MSEC(1000));
	if (!msg_buf) {
		LOG_ERR("Failed to allocate net_buf (TX pool exhausted)");
		return -ENOMEM;
	}
	/* Reserve L2CAP SDU headroom */
	net_buf_reserve(msg_buf, BT_L2CAP_SDU_CHAN_SEND_RESERVE);
#else
	/* Mainline: Allocate from channel's built-in buffer pool with timeout */
	msg_buf = net_buf_alloc(&active_chan->le.tx.seg.pool, K_MSEC(1000));
	if (!msg_buf) {
		LOG_ERR("Failed to allocate net_buf (TX pool exhausted)");
		return -ENOMEM;
	}
#endif

	/* Copy message data to net_buf */
	net_buf_add_mem(msg_buf, buf, len);

	/* Send via L2CAP channel */
	ret = bt_l2cap_chan_send(&active_chan->le.chan, msg_buf);
	if (ret < 0) {
		LOG_ERR("bt_l2cap_chan_send failed: %d", ret);
		net_buf_unref(msg_buf);
		return ret;
	}

	LOG_DBG("Sent %zu bytes via L2CAP", len);
	return len;
}

static int l2cap_start(struct ninep_transport *transport)
{
	struct l2cap_transport_data *data = transport->priv_data;
	int ret;

	if (!data) {
		return -EINVAL;
	}

	/* Register L2CAP server */
	ret = bt_l2cap_server_register(&data->server);
	if (ret < 0) {
		LOG_ERR("Failed to register L2CAP server: %d", ret);
		return ret;
	}

	LOG_INF("L2CAP server registered on PSM 0x%04x", data->server.psm);
	return 0;
}

static int l2cap_stop(struct ninep_transport *transport)
{
	struct l2cap_transport_data *data = transport->priv_data;
	int ret;

	if (!data) {
		return -EINVAL;
	}

	/* Disconnect all active channels */
	for (int i = 0; i < MAX_L2CAP_CHANNELS; i++) {
		if (data->channels[i].in_use) {
			ret = bt_l2cap_chan_disconnect(&data->channels[i].le.chan);
			if (ret < 0) {
				LOG_WRN("Failed to disconnect L2CAP channel %d: %d", i, ret);
			}
		}
	}

	/* Note: Zephyr doesn't provide bt_l2cap_server_unregister(),
	 * so we can't fully stop the server. Just mark as stopped.
	 */
	LOG_INF("L2CAP transport stopped");
	return 0;
}

static int l2cap_get_mtu(struct ninep_transport *transport)
{
	struct l2cap_transport_data *data = transport->priv_data;

	if (!data) {
		return -EINVAL;
	}

	/* Return TX MTU of first active channel, otherwise return configured MTU */
	for (int i = 0; i < MAX_L2CAP_CHANNELS; i++) {
		if (data->channels[i].in_use) {
			return data->channels[i].le.tx.mtu;
		}
	}

	/* Not connected yet - return configured MTU from prj.conf */
	return CONFIG_NINEP_L2CAP_MTU;
}

static const struct ninep_transport_ops l2cap_transport_ops = {
	.send = l2cap_send,
	.start = l2cap_start,
	.stop = l2cap_stop,
	.get_mtu = l2cap_get_mtu,
};

int ninep_transport_l2cap_init(struct ninep_transport *transport,
                                const struct ninep_transport_l2cap_config *config,
                                ninep_transport_recv_cb_t recv_cb,
                                void *user_data)
{
	struct l2cap_transport_data *data;

	if (!transport || !config || !config->rx_buf || config->rx_buf_size == 0) {
		return -EINVAL;
	}

	/* Allocate private data */
	data = k_malloc(sizeof(*data));
	if (!data) {
		return -ENOMEM;
	}

	memset(data, 0, sizeof(*data));
	data->rx_buf_pool = config->rx_buf;
	data->rx_buf_size_per_channel = config->rx_buf_size / MAX_L2CAP_CHANNELS;
	data->active_channels = 0;
	data->current_rx_chan = NULL;
	data->transport = transport;

	/* Initialize all channel slots as unused */
	for (int i = 0; i < MAX_L2CAP_CHANNELS; i++) {
		data->channels[i].in_use = false;
	}

	/* Initialize L2CAP server */
	data->server.psm = config->psm;
	data->server.accept = l2cap_accept;
	data->server.sec_level = BT_SECURITY_L1; /* No encryption required */

	/* Initialize transport */
	transport->ops = &l2cap_transport_ops;
	transport->recv_cb = recv_cb;
	transport->user_data = user_data;
	transport->priv_data = data;

	LOG_INF("L2CAP transport initialized (PSM: 0x%04x, RX buf: %zu bytes, %d channels)",
	        config->psm, config->rx_buf_size, MAX_L2CAP_CHANNELS);

	return 0;
}<|MERGE_RESOLUTION|>--- conflicted
+++ resolved
@@ -130,11 +130,7 @@
 	struct ninep_transport *transport = ch->transport;
 	struct l2cap_transport_data *data = transport->priv_data;
 
-<<<<<<< HEAD
 	LOG_INF("L2CAP recv: %u bytes (rx_state=%d, rx_len=%zu)", buf->len, ch->rx_state, ch->rx_len);
-=======
-	LOG_INF("L2CAP recv: %u bytes", buf->len);
->>>>>>> 629dfd86
 
 	/* Track which channel is currently processing a request for response routing */
 	data->current_rx_chan = ch;
